--- conflicted
+++ resolved
@@ -73,12 +73,7 @@
 
 declare_backends! {
     pub const BACKENDS : &'static [
-<<<<<<< HEAD
-        (&'static str,
-         &'static (Fn(Option<String>) -> Box<Sink> + Sync + Send + 'static))
-=======
-        (&'static str, fn(Option<&str>) -> Box<Sink>)
->>>>>>> 58b16254
+        (&'static str, fn(Option<String>) -> Box<Sink>)
     ] = &[
         #[cfg(feature = "alsa-backend")]
         ("alsa", mk_sink::<AlsaSink>),
@@ -90,11 +85,7 @@
     ];
 }
 
-<<<<<<< HEAD
-pub fn find<T: AsRef<str>>(name: Option<T>) -> Option<&'static (Fn(Option<String>) -> Box<Sink> + Send + Sync)> {
-=======
-pub fn find<T: AsRef<str>>(name: Option<T>) -> Option<fn(Option<&str>) -> Box<Sink>> {
->>>>>>> 58b16254
+pub fn find<T: AsRef<str>>(name: Option<T>) -> Option<fn(Option<String>) -> Box<Sink>> {
     if let Some(name) = name.as_ref().map(AsRef::as_ref) {
         BACKENDS.iter().find(|backend| name == backend.0).map(|backend| backend.1)
     } else {
